--- conflicted
+++ resolved
@@ -2,13 +2,8 @@
 %define libver 1
 
 Name: dwarves
-<<<<<<< HEAD
-Version: 1.3
-Release: 2
-=======
 Version: 1.6
 Release: 1
->>>>>>> 833ac278
 License: GPLv2
 Summary: Dwarf Tools
 Group: Development/Tools
