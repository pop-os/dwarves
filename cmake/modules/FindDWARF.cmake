--- conflicted
+++ resolved
@@ -31,14 +31,9 @@
 
 set(ELF_LIBRARY /usr/lib/libelf.a)
 
-set(EBL_LIBRARY /usr/lib/libebl.a)
-
-if (DWARF_INCLUDE_DIR AND LIBDW_INCLUDE_DIR AND DWARF_LIBRARY AND ELF_LIBRARY AND EBL_LIBRARY)
+if (DWARF_INCLUDE_DIR AND LIBDW_INCLUDE_DIR AND DWARF_LIBRARY AND ELF_LIBRARY)
 	set(DWARF_FOUND TRUE)
-<<<<<<< HEAD
-	set(DWARF_LIBRARIES ${DWARF_LIBRARY} ${EBL_LIBRARY} ${DWARF_LIBRARY} ${ELF_LIBRARY})
-=======
-	set(DWARF_LIBRARIES ${DWARF_LIBRARY} ${ELF_LIBRARY} ${EBL_LIBRARY})
+	set(DWARF_LIBRARIES ${DWARF_LIBRARY} ${ELF_LIBRARY})
 
 	set(CMAKE_REQUIRED_LIBRARIES ${DWARF_LIBRARIES})
 	# check if libdw have the dwfl_module_build_id routine, i.e. if it supports the buildid
@@ -46,7 +41,6 @@
 	# in distributions such as fedora). We do it against libelf because, IIRC, some distros
 	# include libdw linked statically into libelf.
 	check_library_exists(elf dwfl_module_build_id "" HAVE_DWFL_MODULE_BUILD_ID)
->>>>>>> c7fa6a9a
 else (DWARF_INCLUDE_DIR AND LIBDW_INCLUDE_DIR AND DWARF_LIBRARY AND ELF_LIBRARY AND EBL_LIBRARY)
 	set(DWARF_FOUND FALSE)
 	set(DWARF_LIBRARIES)
